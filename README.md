--- conflicted
+++ resolved
@@ -1,8 +1,4 @@
-<<<<<<< HEAD
 # Redis Offensive Security (Simulation)
-In-memory Data Base offensive security (for educational purpose only).
-=======
-# s-security
 In-memory Data Base offensive security (for educational purpose only).
 
 #### This won't run if:
@@ -11,5 +7,4 @@
 ## Important:
 
 ---
-## Description
->>>>>>> 253001a1
+## Description